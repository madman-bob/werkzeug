@ECHO OFF

pushd %~dp0

REM Command file for Sphinx documentation

if "%SPHINXBUILD%" == "" (
	set SPHINXBUILD=sphinx-build
)
set SOURCEDIR=.
set BUILDDIR=_build
<<<<<<< HEAD
set SPHINXPROJ=Werkzeug
=======
>>>>>>> f1d15a2c

if "%1" == "" goto help

%SPHINXBUILD% >NUL 2>NUL
if errorlevel 9009 (
	echo.
	echo.The 'sphinx-build' command was not found. Make sure you have Sphinx
	echo.installed, then set the SPHINXBUILD environment variable to point
	echo.to the full path of the 'sphinx-build' executable. Alternatively you
	echo.may add the Sphinx directory to PATH.
	echo.
	echo.If you don't have Sphinx installed, grab it from
<<<<<<< HEAD
	echo.https://www.sphinx-doc.org/
=======
	echo.http://sphinx-doc.org/
>>>>>>> f1d15a2c
	exit /b 1
)

%SPHINXBUILD% -M %1 %SOURCEDIR% %BUILDDIR% %SPHINXOPTS%
goto end

:help
%SPHINXBUILD% -M help %SOURCEDIR% %BUILDDIR% %SPHINXOPTS%

:end
popd<|MERGE_RESOLUTION|>--- conflicted
+++ resolved
@@ -9,10 +9,6 @@
 )
 set SOURCEDIR=.
 set BUILDDIR=_build
-<<<<<<< HEAD
-set SPHINXPROJ=Werkzeug
-=======
->>>>>>> f1d15a2c
 
 if "%1" == "" goto help
 
@@ -25,11 +21,7 @@
 	echo.may add the Sphinx directory to PATH.
 	echo.
 	echo.If you don't have Sphinx installed, grab it from
-<<<<<<< HEAD
-	echo.https://www.sphinx-doc.org/
-=======
 	echo.http://sphinx-doc.org/
->>>>>>> f1d15a2c
 	exit /b 1
 )
 
