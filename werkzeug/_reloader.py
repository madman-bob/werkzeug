--- conflicted
+++ resolved
@@ -182,13 +182,7 @@
         # SystemExit has no effect.
         # https://github.com/gorakhargosh/watchdog/issues/294
         self.should_reload = True
-<<<<<<< HEAD
-
-        # We call the default method anyway because of the logging message.
-        ReloaderLoop.trigger_reload(self, filename)
-=======
         self.log_reload(filename)
->>>>>>> eb5aee0b
 
     def run(self):
         watches = {}
