# -*- coding: utf-8 -*-
"""
    werkzeug
    ~~~~~~~~

    Werkzeug is the Swiss Army knife of Python web development.

    It provides useful classes and functions for any WSGI application to make
    the life of a python web developer much easier.  All of the provided
    classes are independent from each other so you can mix it with any other
    library.


    :copyright: (c) 2014 by the Werkzeug Team, see AUTHORS for more details.
    :license: BSD, see LICENSE for more details.
"""
from types import ModuleType
import sys

from werkzeug._compat import iteritems

# the version.  Usually set automatically by a script.
<<<<<<< HEAD
__version__ = '0.12-dev'
=======
__version__ = '0.11.16-dev'
>>>>>>> 59532b91


# This import magic raises concerns quite often which is why the implementation
# and motivation is explained here in detail now.
#
# The majority of the functions and classes provided by Werkzeug work on the
# HTTP and WSGI layer.  There is no useful grouping for those which is why
# they are all importable from "werkzeug" instead of the modules where they are
# implemented.  The downside of that is, that now everything would be loaded at
# once, even if unused.
#
# The implementation of a lazy-loading module in this file replaces the
# werkzeug package when imported from within.  Attribute access to the werkzeug
# module will then lazily import from the modules that implement the objects.


# import mapping to objects in other modules
all_by_module = {
    'werkzeug.debug': ['DebuggedApplication'],
    'werkzeug.local': ['Local', 'LocalManager', 'LocalProxy', 'LocalStack',
                       'release_local'],
    'werkzeug.serving': ['run_simple'],
    'werkzeug.test': ['Client', 'EnvironBuilder', 'create_environ',
                      'run_wsgi_app'],
    'werkzeug.testapp': ['test_app'],
    'werkzeug.exceptions': ['abort', 'Aborter'],
    'werkzeug.urls': ['url_decode', 'url_encode', 'url_quote',
                      'url_quote_plus', 'url_unquote', 'url_unquote_plus',
                      'url_fix', 'Href', 'iri_to_uri', 'uri_to_iri'],
    'werkzeug.formparser': ['parse_form_data'],
    'werkzeug.utils': ['escape', 'environ_property', 'append_slash_redirect',
                       'redirect', 'cached_property', 'import_string',
                       'dump_cookie', 'parse_cookie', 'unescape',
                       'format_string', 'find_modules', 'header_property',
                       'html', 'xhtml', 'HTMLBuilder', 'validate_arguments',
                       'ArgumentValidationError', 'bind_arguments',
                       'secure_filename'],
    'werkzeug.wsgi': ['get_current_url', 'get_host', 'pop_path_info',
                      'peek_path_info', 'SharedDataMiddleware',
                      'DispatcherMiddleware', 'ClosingIterator', 'FileWrapper',
                      'make_line_iter', 'LimitedStream', 'responder',
                      'wrap_file', 'extract_path_info'],
    'werkzeug.datastructures': ['MultiDict', 'CombinedMultiDict', 'Headers',
                                'EnvironHeaders', 'ImmutableList',
                                'ImmutableDict', 'ImmutableMultiDict',
                                'TypeConversionDict',
                                'ImmutableTypeConversionDict', 'Accept',
                                'MIMEAccept', 'CharsetAccept',
                                'LanguageAccept', 'RequestCacheControl',
                                'ResponseCacheControl', 'ETags', 'HeaderSet',
                                'WWWAuthenticate', 'Authorization',
                                'FileMultiDict', 'CallbackDict', 'FileStorage',
                                'OrderedMultiDict', 'ImmutableOrderedMultiDict'
                                ],
    'werkzeug.useragents':  ['UserAgent'],
    'werkzeug.http': ['parse_etags', 'parse_date', 'http_date', 'cookie_date',
                      'parse_cache_control_header', 'is_resource_modified',
                      'parse_accept_header', 'parse_set_header', 'quote_etag',
                      'unquote_etag', 'generate_etag', 'dump_header',
                      'parse_list_header', 'parse_dict_header',
                      'parse_authorization_header',
                      'parse_www_authenticate_header', 'remove_entity_headers',
                      'is_entity_header', 'remove_hop_by_hop_headers',
                      'parse_options_header', 'dump_options_header',
                      'is_hop_by_hop_header', 'unquote_header_value',
                      'quote_header_value', 'HTTP_STATUS_CODES'],
    'werkzeug.wrappers': ['BaseResponse', 'BaseRequest', 'Request', 'Response',
                          'AcceptMixin', 'ETagRequestMixin',
                          'ETagResponseMixin', 'ResponseStreamMixin',
                          'CommonResponseDescriptorsMixin', 'UserAgentMixin',
                          'AuthorizationMixin', 'WWWAuthenticateMixin',
                          'CommonRequestDescriptorsMixin'],
    'werkzeug.security': ['generate_password_hash', 'check_password_hash'],
    # the undocumented easteregg ;-)
    'werkzeug._internal': ['_easteregg']
}

# modules that should be imported when accessed as attributes of werkzeug
attribute_modules = frozenset(['exceptions', 'routing', 'script'])


object_origins = {}
for module, items in iteritems(all_by_module):
    for item in items:
        object_origins[item] = module


class module(ModuleType):

    """Automatically import objects from the modules."""

    def __getattr__(self, name):
        if name in object_origins:
            module = __import__(object_origins[name], None, None, [name])
            for extra_name in all_by_module[module.__name__]:
                setattr(self, extra_name, getattr(module, extra_name))
            return getattr(module, name)
        elif name in attribute_modules:
            __import__('werkzeug.' + name)
        return ModuleType.__getattribute__(self, name)

    def __dir__(self):
        """Just show what we want to show."""
        result = list(new_module.__all__)
        result.extend(('__file__', '__path__', '__doc__', '__all__',
                       '__docformat__', '__name__', '__path__',
                       '__package__', '__version__'))
        return result

# keep a reference to this module so that it's not garbage collected
old_module = sys.modules['werkzeug']


# setup the new module and patch it into the dict of loaded modules
new_module = sys.modules['werkzeug'] = module('werkzeug')
new_module.__dict__.update({
    '__file__':         __file__,
    '__package__':      'werkzeug',
    '__path__':         __path__,
    '__doc__':          __doc__,
    '__version__':      __version__,
    '__all__':          tuple(object_origins) + tuple(attribute_modules),
    '__docformat__':    'restructuredtext en'
})


# Due to bootstrapping issues we need to import exceptions here.
# Don't ask :-(
__import__('werkzeug.exceptions')<|MERGE_RESOLUTION|>--- conflicted
+++ resolved
@@ -19,12 +19,7 @@
 
 from werkzeug._compat import iteritems
 
-# the version.  Usually set automatically by a script.
-<<<<<<< HEAD
 __version__ = '0.12-dev'
-=======
-__version__ = '0.11.16-dev'
->>>>>>> 59532b91
 
 
 # This import magic raises concerns quite often which is why the implementation
