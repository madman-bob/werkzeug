--- conflicted
+++ resolved
@@ -1,6 +1,5 @@
 .. currentmodule:: werkzeug
 
-<<<<<<< HEAD
 Version 1.0.0
 -------------
 
@@ -16,7 +15,8 @@
     cookies with names such as "expires" and "version". (:issue:`1495`)
 -   Add ``charset=utf-8`` to an HTTP exception response's
     ``CONTENT_TYPE`` header. (:pr:`1526`)
-=======
+
+
 Version 0.15.4
 --------------
 
@@ -45,7 +45,6 @@
     out in that case. (:issue:`1536`)
 -   When running the development server in Docker, the debugger security
     pin is now unique per container.
->>>>>>> c73923c8
 
 
 Version 0.15.2
